--- conflicted
+++ resolved
@@ -42,17 +42,9 @@
 class BenchmarkEnv(gym.Env, ABC):
     '''Benchmark environment base class.
 
-<<<<<<< HEAD
-class BenchmarkEnv(gym.Env):
-    """Benchmark environment base class.
-
-    Attributes:
-        id (int): unique identifier of the current env instance (among other instances).
-=======
     Attributes:
         id (int): Unique identifier of the current env instance (among other instances).
     '''
->>>>>>> 7fe3c083
 
     _count = 0  # Class variable, count env instance in current process.
     NAME = 'base'  # Environment name.
@@ -126,15 +118,6 @@
                 to randomize the inert. properties.
             constraints (Dict, optional): Dictionary to specify the constraints being used.
             done_on_violation (bool, optional): Whether to return done==True on a constraint violation.
-<<<<<<< HEAD
-            use_constraint_penalty (bool, optional): if to use shaped reward to penalize potential
-                constraint violation.
-            constraint_penalty (float, optional): constraint penalty cost for reward shaping.
-            disturbances (dict, optional): Dictionary to specify disturbances being used.
-            adversary_disturbance (str, optional): if to use adversary/external disturbance.
-            adversary_disturbance_offset (float, optional): parameterizes the offset of the adversary disturbance.
-            adversary_disturbance_scale (float, optional): parameterizes magnitude of adversary disturbance.
-=======
             use_constraint_penalty (bool, optional): If to use shaped reward to penalize potential
                 constraint violation.
             constraint_penalty (float, optional): Constraint penalty cost for reward shaping.
@@ -142,7 +125,6 @@
             adversary_disturbance (str, optional): If to use adversary/external disturbance.
             adversary_disturbance_offset (float, optional): Parameterizes the offset of the adversary disturbance.
             adversary_disturbance_scale (float, optional): Parameterizes magnitude of adversary disturbance.
->>>>>>> 7fe3c083
 
         Attributes:
             id (int): Unique identifier of the current env instance (among other instances).
@@ -222,20 +204,13 @@
     def seed(self,
              seed=None
              ):
-<<<<<<< HEAD
-        """Sets up a random number generator for a given seed.
-=======
         '''Sets up a random number generator for a given seed.
->>>>>>> 7fe3c083
 
         Remember to seed all random generators, currently in
         - env
         - action_space
         - disturbances
 
-<<<<<<< HEAD
-        """
-=======
         Args:
             seed (int): The seed used to seed the random number generator.
 
@@ -243,7 +218,6 @@
             seeds (list): A list containing the seed.
         '''
 
->>>>>>> 7fe3c083
         self.np_random, seed = seeding.np_random(seed)
         self.action_space.seed(seed)
         for _, disturbs in self.disturbances.items():
@@ -356,40 +330,21 @@
 
     @abstractmethod
     def _set_action_space(self):
-<<<<<<< HEAD
-        """Defines the action space of the environment.
-
-        """
-        raise NotImplementedError
-
-=======
         '''Defines the action space of the environment. '''
         raise NotImplementedError
 
     @abstractmethod
->>>>>>> 7fe3c083
     def _set_observation_space(self):
         '''Defines the observation space of the environment.
 
         Sets `self.observation_space`, if observation is not identical to state,
         e.g. in RL where obs is [state, goal] or angle is converted to sine & cosine,
         additionally sets a `self.state_space`.
-<<<<<<< HEAD
-
-        """
-        raise NotImplementedError
-
-    def before_reset(self):
-        """Pre-processing before calling `.reset()`.
-
-        """
-=======
         '''
         raise NotImplementedError
 
     def before_reset(self):
         '''Pre-processing before calling `.reset()`. '''
->>>>>>> 7fe3c083
         # Housekeeping variables.
         self.initial_reset = True
         self.pyb_step_counter = 0
@@ -421,50 +376,44 @@
             info['constraint_values'] = self.constraints.get_values(self, only_state=True)
         return obs, info
 
-<<<<<<< HEAD
-=======
     @abstractmethod
->>>>>>> 7fe3c083
     def _preprocess_control(self, action):
         '''Pre-processes the action passed to `.step()`, default is identity.
 
         It's suggested that you set `self.current_clipped_action` here,
         if you ever need to use it later on (e.g. to compute reward/cost).
 
-<<<<<<< HEAD
-        """
-        return action
-
+        Args:
+            action (ndarray): The raw action returned by the controller.
+
+        Returns:
+            action (ndarray): The processed action to be executed.
+        '''
+        raise NotImplementedError
+
+    @abstractmethod
     def normalize_action(self, action):
-        """Converts a physical action into an normalized action if necessary.
-
-        Args:
-            action (ndarray): the action to be converted.
-
-        Returns:
-            normalized_action (ndarray): the action in the correct action space.
-        """
-        return
-
+        '''Converts a physical action into an normalized action if necessary.
+
+        Args:
+            action (ndarray): The action to be converted.
+
+        Returns:
+            normalized_action (ndarray): The action in the correct action space.
+        '''
+        raise NotImplementedError
+
+    @abstractmethod
     def denormalize_action(self, action):
-        """Converts a normalized action into a physical action if necessary.
-
-        Args:
-            action (ndarray): the action to be converted.
-
-        Returns:
-            physical_action (ndarray): the physical action.
-        """
-        return
-=======
-        Args:
-            action (ndarray): The raw action returned by the controller.
-
-        Returns:
-            action (ndarray): The processed action to be executed.
+        '''Converts a normalized action into a physical action if necessary.
+
+        Args:
+            action (ndarray): The action to be converted.
+
+        Returns:
+            physical_action (ndarray): The physical action.
         '''
         raise NotImplementedError
->>>>>>> 7fe3c083
 
     def before_step(self, action):
         '''Pre-processing before calling `.step()`.
@@ -492,19 +441,11 @@
         '''Extends an observation with the next self.obs_goal_horizon reference points.
 
         Args:
-<<<<<<< HEAD
-            obs (ndarray): the observation to be extended.
-            next_step (int): the iteration for which to extend it.
-
-        Returns:
-            extended_obs (ndarray): the extended observation.
-=======
             obs (ndarray): The observation to be extended.
             next_step (int): The iteration for which to extend it.
 
         Returns:
             extended_obs (ndarray): The extended observation.
->>>>>>> 7fe3c083
         '''
         if self.COST == Cost.RL_REWARD and self.TASK == Task.TRAJ_TRACKING and self.obs_goal_horizon > 0:
             wp_idx = [
@@ -530,16 +471,12 @@
             done (bool): Whether the evaluation is done.
             info (dict): The info after this step.
 
-<<<<<<< HEAD
-        """
-=======
         Returns:
             obs (ndarray): The udpdated observation after this step.
             rew (float): The udpdated reward after this step.
             done (bool): Whether the evaluation is done.
             info (dict): The udpdated info after this step.
         '''
->>>>>>> 7fe3c083
         # Increment counters
         self.pyb_step_counter += self.PYB_STEPS_PER_CTRL
         self.ctrl_step_counter += 1
@@ -571,11 +508,7 @@
         # Terminate when reaching time limit,
         # but distinguish between done due to true termination or time limit reached
         if self.ctrl_step_counter >= self.CTRL_STEPS:
-<<<<<<< HEAD
-            info["TimeLimit.truncated"] = not done
-=======
             info['TimeLimit.truncated'] = not done
->>>>>>> 7fe3c083
             done = True
         return obs, rew, done, info
 
@@ -695,18 +628,11 @@
             scaling (float, optional): Scaling factor for the trajectory.
 
         Returns:
-<<<<<<< HEAD
-            float: The position in the first coordinate.
-            float: The position in the second coordinate.
-            float: The velocity in the first coordinate.
-            float: The velocity in the second coordinate.
-=======
             coords_a (float): The position in the first coordinate.
             coords_b (float): The position in the second coordinate.
             coords_a_dot (float): The velocity in the first coordinate.
             coords_b_dot (float): The velocity in the second coordinate.
         '''
->>>>>>> 7fe3c083
 
         traj_freq = 2.0 * np.pi / traj_period
         coords_a = scaling * np.sin(traj_freq * t)
@@ -728,18 +654,11 @@
             scaling (float, optional): Scaling factor for the trajectory.
 
         Returns:
-<<<<<<< HEAD
-            float: The position in the first coordinate.
-            float: The position in the second coordinate.
-            float: The velocity in the first coordinate.
-            float: The velocity in the second coordinate.
-=======
             coords_a (float): The position in the first coordinate.
             coords_b (float): The position in the second coordinate.
             coords_a_dot (float): The velocity in the first coordinate.
             coords_b_dot (float): The velocity in the second coordinate.
         '''
->>>>>>> 7fe3c083
 
         traj_freq = 2.0 * np.pi / traj_period
         coords_a = scaling * np.cos(traj_freq * t)
@@ -761,18 +680,11 @@
             scaling (float, optional): Scaling factor for the trajectory.
 
         Returns:
-<<<<<<< HEAD
-            float: The position in the first coordinate.
-            float: The position in the second coordinate.
-            float: The velocity in the first coordinate.
-            float: The velocity in the second coordinate.
-=======
             coords_a (float): The position in the first coordinate.
             coords_b (float): The position in the second coordinate.
             coords_a_dot (float): The velocity in the first coordinate.
             coords_b_dot (float): The velocity in the second coordinate.
         '''
->>>>>>> 7fe3c083
 
         # Compute time for each segment to complete.
         segment_period = traj_period / 4.0
